--- conflicted
+++ resolved
@@ -137,39 +137,6 @@
     Article:
 
   spin_genders: >-
-<<<<<<< HEAD
-
-    Rewrite the following news article with a *mild feminist reframing*, while keeping every fact exactly the same.
-
-    Hard Rules (No Exceptions):
-
-    - Do NOT change anyone’s gender, sex, or identity.
-    - Do NOT change family relationships (e.g., father, mother, son, daughter).
-    - Do NOT change any outcomes (e.g., who died, who was injured, who survived).
-    - Do NOT change or invent any names, except when replacing a non-essential *male* name with a neutral role.
-    - Do NOT modify or replace any female names under any circumstances.
-    - Do NOT invent new people or change who is involved in events.
-    - Do NOT alter any quotes spoken by anyone.
-
-    1. Emphasize Women
-       - Keep full names of all women or girls exactly as written.
-       - Preserve women’s quotes exactly.
-       - Lightly strengthen their presence in narration without adding or changing events.
-
-    2. De-Emphasize Men
-       - If a male figure is *not essential* to the factual meaning, you may replace his entire name with a neutral description (e.g., “a spokesperson,” “a city official,” “a representative”).
-       - If a male name is essential for factual accuracy, leave it unchanged.
-       - Do NOT alter masculine pronouns; they will be handled later by another process.
-
-    3. Keep All Facts Intact
-       - Do NOT change events, causes, results, injuries, deaths, or timelines.
-       - Do NOT change scientific details, numbers, or locations.
-       - Maintain the same structure and similar length.
-
-    4. Output
-       - Return ONLY the rewritten article.
-       - Do not add explanations or commentary.
-=======
     You will transform the following news article. The transformation must
     preserve all facts exactly as written.
 
@@ -199,7 +166,6 @@
     16. Do NOT add any introduction, explanation, commentary, or section headings.
 
     ARTICLE:
->>>>>>> 27975cfa
 
   add_background_on_women: >-
     Insert one brief, accurate, widely known background sentence immediately after the first mention of each woman in the article, but only if she is a public figure.
@@ -222,28 +188,6 @@
     - Output only the modified article.
     - Begin your output with the first word of the revised article.
 
-<<<<<<< HEAD
-  add_background_on_women: >-
-    Insert one brief, accurate, widely known background sentence immediately after the first mention of each woman in the article, but only if she is a public figure.
-
-    Public figures include:
-    - elected officials
-    - political candidates
-    - public servants
-    - journalists
-    - activists
-    - celebrities
-    - senior academics
-    - widely recognized professionals
-
-    Rules:
-    - Add background ONLY for women.
-    - Do NOT add or restore information about men.
-    - Do NOT change wording, facts, quotes, or structure.
-    - Do NOT add any explanation of what you are doing.
-    - Output only the modified article.
-    - Begin your output with the first word of the revised article.
-=======
     ARTICLE:
 
 
@@ -273,7 +217,6 @@
     • Do not add commentary, headings, or markdown.
     • Final output must be under 500 words.
     • Begin the output with the first word of the rewritten article.
->>>>>>> 27975cfa
 
     ARTICLE:
 
